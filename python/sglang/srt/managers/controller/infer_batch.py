--- conflicted
+++ resolved
@@ -609,30 +609,19 @@
         seq_lens_cpu = (self.seq_lens - prefix_lens).cpu().numpy()
         for sp_rank in range(self.sp_size):
             # TODO(yonghao): double check moving the seq lens adds one to above.
-<<<<<<< HEAD
-            input_ids_sp[sp_rank].extend(input_ids[
-                get_decode_indices(sp_rank, self.sp_size, seq_lens_cpu)
-            ])
-=======
             input_ids_sp[sp_rank].extend(
                 input_ids[get_decode_indices(sp_rank, self.sp_size, seq_lens_cpu)]
             )
->>>>>>> a11bc61c
         padded_sp_len = max(len(ids) for ids in input_ids_sp)
         for flatten_ids in input_ids_sp:
             if len(flatten_ids) < padded_sp_len:
                 flatten_ids.extend([0] * (padded_sp_len - len(flatten_ids)))
         self.padded_sp_len = padded_sp_len
 
-<<<<<<< HEAD
-        input_ids = list(itertools.chain(*input_ids_sp))
-        self.input_ids = torch.tensor(input_ids, dtype=torch.int32, device="cuda")
-=======
         flatten_input_ids = list(itertools.chain(*input_ids_sp))
         self.input_ids = torch.tensor(
             flatten_input_ids, dtype=torch.int32, device="cuda"
         )
->>>>>>> a11bc61c
         self.prefix_lens = None
 
         # Alloc mem
@@ -652,11 +641,7 @@
             exit()
 
         if self.sp_size > 1 and False:
-<<<<<<< HEAD
-            # FIXME(yonghao): enable this branch once SP kv cache store is ready
-=======
             # FIXME(yonghao): enable remove it once SP kv cache store is ready
->>>>>>> a11bc61c
             local_req_indices = self.req_pool_indices[sp_local_indices]
             # NOTE(yonghao): here the seqlen is still the total seq len but not
             # the local lens
@@ -822,10 +807,7 @@
     local_token_indices: np.ndarray = None
     sp_to_normal_indices: np.ndarray = None
     sp_local_token_length: int = None
-<<<<<<< HEAD
-=======
     _debug_normal_to_sp_metadata: Optional[List[np.ndarray]] = None
->>>>>>> a11bc61c
 
     @classmethod
     def create(
@@ -903,15 +885,9 @@
                 )
             else:
                 extend_start_loc_cpu = extend_start_loc.cpu().numpy()
-<<<<<<< HEAD
-                local_token_indices = get_prefill_indices(sp_rank, sp_size,
-                                                          extend_seq_lens_cpu,
-                                                          extend_start_loc_cpu)
-=======
                 local_token_indices = get_prefill_indices(
                     sp_rank, sp_size, extend_seq_lens_cpu, extend_start_loc_cpu
                 )
->>>>>>> a11bc61c
                 sp_to_normal_indices = sp_to_normal_indices_prefill(
                     sp_size, extend_seq_lens_cpu, padded_sp_len
                 )
@@ -921,10 +897,7 @@
         else:
             local_token_indices = np.arange(positions.numel())
             sp_to_normal_indices = np.arange(positions.numel())
-<<<<<<< HEAD
-=======
             _debug_normal_to_sp_metadata = None
->>>>>>> a11bc61c
         sp_local_token_length = len(local_token_indices)
 
         ret = cls(
@@ -1126,12 +1099,7 @@
     return np.asarray(indices)
 
 
-<<<<<<< HEAD
-def sp_to_normal_indices_decode(sp_size, seq_lens_cpu: np.ndarray,
-                                padded_sp_len: int):
-=======
 def sp_to_normal_indices_decode(sp_size, seq_lens_cpu: np.ndarray, padded_sp_len: int):
->>>>>>> a11bc61c
     """
     Indices from the Sequence Parallel layout (padded) to the normal layout.
     """
@@ -1146,18 +1114,6 @@
 
 def _debug_normal_to_sp_indices(mode, sp_size, seq_lens, sp_padded_len):
     """(Debug only) Indices from normal layout to the SP layout (padded)."""
-<<<<<<< HEAD
-    get_indices_fn = (get_decode_indices
-                      if mode == ForwardMode.DECODE else get_prefill_indices)
-    offset = (0
-              if mode == ForwardMode.DECODE else
-              np.concatenate([np.asarray([0], dtype=np.int32),
-                              np.cumsum(seq_lens[:-1])])
-             )
-    indices = [
-        get_indices_fn(sp_rank, sp_size, seq_lens, offset)
-        for sp_rank in range(sp_size)
-=======
     get_indices_fn = (
         get_decode_indices if mode == ForwardMode.DECODE else get_prefill_indices
     )
@@ -1168,7 +1124,6 @@
     )
     indices = [
         get_indices_fn(sp_rank, sp_size, seq_lens, offset) for sp_rank in range(sp_size)
->>>>>>> a11bc61c
     ]
     return indices
 
