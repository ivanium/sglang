--- conflicted
+++ resolved
@@ -154,7 +154,12 @@
         hidden_states: torch.Tensor,
         input_metadata: InputMetadata,
     ) -> torch.Tensor:
-<<<<<<< HEAD
+        if input_metadata.sp_size > 1:
+            # FIXME(yonghao): remove once attn kernel is ready
+            ori_hidden_states = hidden_states
+            hidden_states = hidden_states[
+                input_metadata.sp_to_normal_indices
+            ].contiguous()
         q, k, v = self.qkv_proj(hidden_states)
         # FIXME (yifan): q and k have different shape here so we need to adapt
         # the positional embedding part.. Currently this is a quite dirty hack.
@@ -165,17 +170,6 @@
         # and q.shape should be [sp_size, token_num_per_sp, num_heads_per_sp * head_dim]
         q = q.view(-1, self.hidden_size)
         q = q[:,self.sp_rank * self.sp_hidden_size:(self.sp_rank + 1) * self.sp_hidden_size]
-=======
-        if input_metadata.sp_size > 1:
-            # FIXME(yonghao): remove once attn kernel is ready
-            ori_hidden_states = hidden_states
-            hidden_states = hidden_states[
-                input_metadata.sp_to_normal_indices
-            ].contiguous()
-        qkv, _ = self.qkv_proj(hidden_states)
-        q, k, v = qkv.split([self.q_size, self.kv_size, self.kv_size], dim=-1)
-        q, k = self.rotary_emb(positions, q, k)
->>>>>>> a11bc61c
         attn_output = self.attn(q, k, v, input_metadata)
         output, _ = self.o_proj(attn_output)
         if input_metadata.sp_size > 1:
